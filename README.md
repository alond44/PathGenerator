# Path Generator

## Introduction
In the following README file we'll demonstrate how to use our Path Generating system in order to: 
* Create paths for the drone over the city. 
* Adjust the different parameters to meet different flight requirements 
* Get the outputed paths.
After that, we'll show some result generated using our code and explain the pros and cons of the two methods we implemented.

## How to Use
All of our code is inside a python class named PathGenerator. In order to use it you should follow the steps below.

### 0. Package Requirments and Imports.

If needed, a requirements.txt file is included and can be installed on any conda environment (for example) using:

`conda install --file requirements.txt`

After adapting your environment, import the map creation function, the PathGenerator class and our constants classes:

```python
from DSM_Paths.DsmParser import DSMParcer
from DSM_Paths.path_generator import PathGenerator, PathType, ConstraintType
```
Now that you're all set, let's get to the main usage steps.

### 1. Use the parser in order to create the dsm map.
The Parser is found in DsmParser.py and in order to run it you should use the following code:

```python
Inputpath = Path(__file__).parent.absolute()
FileName = 'dsm_binary'
_, _, _, x_org, y_org, z_org, Wx, Wy, dWx, dWy, dsm = DSMParcer(Inputpath, FileName, False)
```
Make sure your .bin file is under workingfolder/BinFiles/

#### Note:

The folder 'BinFiles' does not have to be inside your working folder. The other option is to keep the dsm binary file in a folder named 'BinFiles' in a different folder ('Files' for example) and pass that folder's absolute path as 'Inputpath' to 'create_map'.

### 2. Create an Instance of the PathGenerator:

```python
def __init__(self, velocity, flight_height, dsm=None, origin=(0.0, 0.0, 0.0), map_dimensions=(0, 0), pixel_dimensions=(0.0, 0.0), stride_multiplier=1.0, max_angle=45.0)
```

At this point you need to choose the flight parameters:
* velocity: The drone's velocity (in meters per second).
* flight_height: The flight's altitude (in meters).
* dsm: The dsm map we have created at step 1. Note we can pass the default value (`None`) and load the map using the `init_map` method after generating an instance.
* origin: A distance vector between the world map's origin and the dsm map's origin. len(origin) must be 3.
* map_dimensions: A two value tuple: (<row_number>, <column_number>).
* pixel_dimensions: A two value tuple: (<dWx>, <dWy>) where dWx is the distance (in meters) one stride in the x axis direction ((x, y) -> (x + 1, y)) represents and dWy is the distance (in meters) one stride in the y axis direction represents.
* stride_multiplier: Adjusts the strides' length. default stride length is 0.6 * velocity must be > 0.
* max_angle: The maximal drone turn degree we are allowing.

#### Usage Example

```python
pg = PathGenerator(velocity=7.0, flight_height=-50.0, dsm=dsm_, origin=(x_org, y_org, z_org),
                       map_dimensions=(Wx, Wy), pixel_dimensions=(dWx, dWy), max_angle=30.0)
```
#### DSM Loading Alternative:

If you did not initiate the dsm  map in the constructor (passed `dsm=None`) you'll need to use the `init_map` method before you can use the other PathGenerator methods.

```python
def init_map(self, input_path=None, file_name=None, save_tif=False, pixel_dist=2.0)
```
This method essentially uses the `DSMParcer` function for you so the requirement concerning the BinFile folder still holds.

<<<<<<< HEAD
### 3. Creating Paths:
=======
### 3. Change Map Resolution (Optional):

TODO: decide if these methods are still relevant.

#### Zoom In

```python
def map_zoom_in(self, multiplier: int)
```

* multiplier: The enhance multiplier. Must be > 0. Passing a negative value will cause the method to have no effect.

We've created a way to get higher resolution of the drone's location by dividing each pixel to a few pixels such that each pixel will represent a smalller real world tile with the same height value.

This method has some advantages and disadvantages:

* Advantage: The drone's location is more spacific (as every pixel represents a smaller real life area). 
* Advantage: The difference between the given constraints and the outputed path's cost (distance or time) is smaller. 
* Disadvantage: The computation time becomes longer.

These effects will be demonstrated in the results section.


##### Illustration:

![alt text](https://github.com/alond44/PathGenerator/blob/main/Ilustrations/zoom_in_example.png "Zoom In Example")


#### Zoom Out 
>>>>>>> e4521ab4

```python
def gen_paths(self, flag: ConstraintType, constraint: float, path_type: PathType, start_location=None, path_num=1, to_print=False, weight=1.0, result_folder_path=None)
```

parameters:
* flag: Will hold either ConstraintType.DISTANCE for distance constraint or ConstraintType.TIME for time constraint.
* constraint: Either the paths' length in meters for distance constrained paths or the travel time for time in seconds constrained paths.
* path_type: The kind of path generating algorithm used. Will hold either PathType.AREA_EXPLORE for probability random path and PathType.MAP_ROAM for weighted A* generated path to random spots.
* start_location: The path's first point. If None is passed or the given point is not valid a random one will be generated.
* path_num: The number of paths wanted.
* to_print: Pass True to print the resulting paths over the dsm map.
* weight: Relevant only when using 'a_star'. weight should be >= 1.
* result_folder_path: The path to the folder we want our output csv files to be written to. If it is `None` the path files will be created in a "Path" folder inside the work directory.

Return value - A list of 'path_num' paths.

Note: The generated paths will be printed to .csv files. Each way point will be represented by location in every axes of the world's coordinate system as well as speed in each of those axes.

#### Usage Example

```python
pg.gen_paths(flag=ConstraintType.DISTANCE, constraint=1000, path_type=PathType.MAP_ROAM, start_location=[150, 150], path_nums=1, to_print=True, weight=2)
pg.gen_paths(ConstraintType.TIME, 100, PathType.AREA_EXPLORE, path_num=5, to_print=True)
```


### 4. Static Fields and Obstacle Debug Option:

```python
    SAMPLE_RATE = 0.6           # The drone way point minimal distance coefficient is SAMPLE_RATE * velocity.
    MAX_STRIDE_LEN = 6.0        # Allowing the largest stride length to be MAX_STRIDE_LEN meters.
    MIN_STRIDE_LEN = 2.0        # Allowing the smallest stride length to be MIN_STRIDE_LEN meters.
    MAX_ANGLE = 60.0            # Allowing the largest maximum turn angle value to be MAX_ANGLE meters
    MIN_ANGLE = 20.0            # Allowing the smallest maximum turn angle value to be MIN_ANGLE meters
    DEGREE_DIVISOR = 2          # Allowing DEGREE_DIVISOR possible angles of right turn and DEGREE_DIVISOR of left turn.
    RADIUS = 1.2                # We don't allow the drone to be within RADIUS meter of an obstacle.
    RANDOM_TURN_PROB = 0.90     # The probability of a random turn while creating paths of type AREA_EXPLORE.
    RANDOM_TURN_ANGLE = 120.0   # The desired turn angle during a random turn (in degrees).
    EPSILON = 0.001
    # Important: read the doc if you decide to change these constants.
    # These are used to better our obstacle creation process.
    MIN_RECURSION_DEPT = 50  # We don't allow the recursive method for obstacle tracing to have
    # a maximal dept lower then 50.
    RECURSION_TO_MAP_SIZE_RATIO = 75.0 / 770.0  # Used to set a depth maximum for the obstacle finding function.
```
These static fields responsible to many of the class's functionalities.

* SAMPLE_RATE - this field indicates the way point sampling rate of the drone. A sampling rate of 0.5 way points per second means that each of the paths' way points need to be far enough from it's previous so that the drone won't fly past a way point and end up skipping it an option that might cause the drone to crash like shown in the following image.

<img src="https://github.com/alond44/PathGenerator/blob/random_turn/Ilustrations/Collision%20Caused%20By%20Waypoint%20Skip.png" width="400">

* MAX_STRIDE_LEN and MIN_STRIDE_LEN - these fields are responsible to adapt the distance traveled between way points so that the strides won't be too short and cost use in calculation time and not too long and the PathGenerator will have trouble moving through tight hallways (considering the drone needs to keep safety distance from obstacles).
* MAX_ANGLE and MIN_ANGLE - similar to the stride length adjusting fields, these are used to adjust the turn angle recieved from the user while building instances. If the user inputs a turn angle larger than MAX_ANGLE, the turn angle will be MAX_ANGLE (and the similarly for MIN_ANGLE). This is used so the angles won't be too wide and the flight will be physically possible (while keeping a constant flight speed) and so that the angles won't be too narrow and multiple stride options won't be as different from each other.
* DEGREE_DIVISOR - this field is responsible for the number of neighbor states each state of our search will have. Having a degree divisor with value 3 means we can proceed, from each way point, to 3 way points to the left of the drone, 3 to the right and 1 forward.
* RADIUS - the drone will allways be at least RADIUS meters away from every obstacle while following outputed paths.
* RANDOM_TURN_ANGLE - relevant for generating AREA_EXPLORE paths only. This field sets the maximal turn angle preformed while randomizing a turn when generating a path (the turn angle will be smaller if the drone could not preform the full turn angle). You can make the drone to do random circles while setting the value to 360 :).
* EPSILON - a value that affects how we determine equality between two values. we might have numeric errors that can cause two values that supposed to be equal be slightly different therefore we use that variable to determin equality (|a - b| < EPSILON meaning a == b). There shouldn't be any need to change that value.
* RANDOM_TURN_PROB - explained in the comment.
* RECURSION_TO_MAP_SIZE_RATIO - we use recursion depth limitation in the recursive method used for creating the obstacle's polygons. We limit the depth to avoid exceeding the system's maximal depth and to create smaller obstacle polygons so we won't delimit as much legal flight zone (we use convex polygons to represent the obstacles and the might cover legal flight zone when delimiting concave obstacles - like a 'c' shaped one). 
* MIN_RECURSION_DEPT - this helps us adjust the recursion depth recieved after calculating it using the previous field (upper limit is received using the os python library).

 #### DEBUG_OBSTACLE
 The path_generator file contains a boolean variable DEBUG_OBSTACLE that when True the obstacle's polygons will be printed when calling the print_path method.
 If you want to check your obstacle creation, you can set the variable to be True, create a PathGenerator instance and call:
 
 ```python
 pg.print_path()
 ```

### Extra Methods

#### Path Printer

```python
def print_path(self, path=None, path_color='r', path_style='--')
```

This method gets a path and some optimal parameters that control the path's print style.
Passing a `None` value as the path argument results in printing the instance's dsm map only.

##### Usage Example
```python
pg.print_path(path=my_path)
```

#### Path Distance Calculator

```python
def calc_path_distance(self, path: list)
```
This method receives a path and returns the path's distance on the instance's map.

#### Path Travel Time Calculator

```python
def calc_path_travel_time(self, path: list)
```

This method receives a path and returns the path's travel duration on the instance's map.

## Our Results and Algorithm Explanation:

### Algorithms and Simple Examples
#### Local Path- Probability Random Walk Path
The first kind of algorithm we have imlemented in order to create paths was a "random surfer".
At each point the agent decides which place to go from 8-ways opportunities by random, with the limitation of not going back from the same way that it came from (so in practice 7-ways selection).

<img src="https://github.com/alond44/PathGenerator/blob/main/Results/simple_example_Probabilistic.png" width="600">

As could be seen from the result, this algorithm created more "localy wandering" path that hasn't spread much over the city.

##### Method Call Example

```python
pg.gen_paths(flag=ConstraintType.DISTANCE, constraint=1500, path_type=PathType.AREA_EXPLORE, start_location=None, path_num=1, to_print=True)
```

#### Extensive Path- Weighted A* Path
The second algorithm we have implemented was a weighted A* algorithm.
The Path was created by sampling random points in the map while calculating an optimal path (or suboptimal path bounded to weight*optimal_path) between those points.

<img src="https://github.com/alond44/PathGenerator/blob/main/Results/simple_example_Weighted_A_Star.png" width="600">

As could be seen from the result, this algorithm created more distributed path that explore much bigger parts of the city.

##### Method Call Example

```python
pg.gen_paths(flag=ConstraintType.TIME, constraint=50, path_type=PathType.MAP_ROAM, start_location=None, path_num=1, to_print=True, weight=2)
```

### Tests Results

The tests.py holds these function calls:

```python
    simple_example(pg)
    path_generating_error_test(pg, flag=ConstraintType.DISTANCE, desired_cost=2001, path_num=4)
    path_generating_error_test(pg, flag=ConstraintType.TIME, desired_cost=50, path_num=4)
    path_generating_calculation_time_test(pg, flag=ConstraintType.DISTANCE, desired_cost=2001, path_num=4)
    path_generating_calculation_time_test(pg, flag=ConstraintType.TIME, desired_cost=50, path_num=4)
```

We used these function calls to print the simple example we showed above and to test:
1. The average error of our algorithms (the difference between the given constraint and the resulted paths travel time or distance).
2. The average path calculation duration.
And how are both affected by the zoom in/out methods. 

The zoom in method resulted in longer calculation time but caused a much smaller constraint error as we passed a bigger multiplier.
Zoom out had the opposite affect, the calculation time shortened but it resulted a bigger constraint error.
Furthermore, we can notice that the distance error in our Weighted-A* runs are dependent of the width a pixel represent in real life. Meaning an error can't be larger then the width of a pixel because we are limited to make 'pixel_dist' sized steps from one point to it's neighbor in Weighted-A* (we allow movement a pixel up, down, left and right - no diagonals).
As opposed to that, the probabilistic paths aren't limited to 'pixel_dist' sized steps (as we allow diagonal moves to neighbors) so this point does not apply to them.

#### Notes
* We tested every combination of constraint type and path type (4 combinations) in both the error test and calculation time test.
* The tests outputs can be found as .png or as .txt files under the 'Results/Tests Outputs' folder. 

### Summary
In this project we have implemented 2 different algorithm for calculating paths for drones while avoiding obstacles (calculated by the drone height).
We have shown in this document how we have tested our code, how to use it and the different results we have got from our experiments.<|MERGE_RESOLUTION|>--- conflicted
+++ resolved
@@ -69,39 +69,8 @@
 ```
 This method essentially uses the `DSMParcer` function for you so the requirement concerning the BinFile folder still holds.
 
-<<<<<<< HEAD
 ### 3. Creating Paths:
-=======
-### 3. Change Map Resolution (Optional):
-
-TODO: decide if these methods are still relevant.
-
-#### Zoom In
-
-```python
-def map_zoom_in(self, multiplier: int)
-```
-
-* multiplier: The enhance multiplier. Must be > 0. Passing a negative value will cause the method to have no effect.
-
-We've created a way to get higher resolution of the drone's location by dividing each pixel to a few pixels such that each pixel will represent a smalller real world tile with the same height value.
-
-This method has some advantages and disadvantages:
-
-* Advantage: The drone's location is more spacific (as every pixel represents a smaller real life area). 
-* Advantage: The difference between the given constraints and the outputed path's cost (distance or time) is smaller. 
-* Disadvantage: The computation time becomes longer.
-
-These effects will be demonstrated in the results section.
-
-
-##### Illustration:
-
-![alt text](https://github.com/alond44/PathGenerator/blob/main/Ilustrations/zoom_in_example.png "Zoom In Example")
-
-
-#### Zoom Out 
->>>>>>> e4521ab4
+
 
 ```python
 def gen_paths(self, flag: ConstraintType, constraint: float, path_type: PathType, start_location=None, path_num=1, to_print=False, weight=1.0, result_folder_path=None)
