import math
import random
from enum import Enum, unique, auto

import matplotlib.pyplot as plt
import matplotlib.patches as patches
from matplotlib.pyplot import figure
import numpy as np

from DSM_Paths.DsmParser import create_map


@unique
class PathType(Enum):
    MAP_ROAM = auto()
    AREA_EXPLORE = auto()


@unique
class ConstraintType(Enum):
    TIME = auto()
    DISTANCE = auto()


class PathGenerator:
    """
    This is the main class. To create paths, create an instance of a PathGenerator with the desired parameters then,
    call gen_paths with the constraints of your choosing.
    """

    def __init__(self, velocity, flight_height, dsm=None, pixel_dist=2.0):
        """
        Creates an instance of a PathGenerator.

         Parameters
        ----------
        velocity : float
            The drone's velocity in meters/second.
        flight_height : float
            The flight's altitude in meters.
        dsm : List of Lists of floats
            The DSM map. We assume it is squared.
        pixel_dist : float
            The distance of a pixel's width in real life (in meters).
        """
        self._velocity = velocity
        self._flight_height = flight_height
        self._pixel_dist = pixel_dist
        if dsm is not None:
            self._dsm = dsm
            self._map_side = len(dsm)
            self.__process_map()
            self.__pad_map()
            # These fields are used to determine the boundaries of the map (where the object appear).
            self._x_lower_bound, self._y_lower_bound, self._x_upper_bound, self._y_upper_bound = \
                self.__bound_map_main_area()
        else:
            self._dsm = None
            print('Need to initiate map using init_map before we start.')

    def init_map(self, input_path=None, file_name=None, save_tif=False, pixel_dist=2):
        """
        This method loads the DSM map to an instance using a binary file representing it. The binary file must be in
        a directory named 'BinFiles' inside the 'input_path' directory.
        If the save_tif argument is True the dsm map will be saved as a .tif image in a folder named DSMout under the
        name DSM0.tif.
        """
        if input_path is not None and file_name is not None:
            self._dsm = create_map(input_path, file_name, save_tif)
            self._map_side = len(self._dsm)
            self._pixel_dist = pixel_dist
            self.__process_map()
            self.__pad_map()
            # Updating the map boundary values.
            self._x_lower_bound, self._y_lower_bound, self._x_upper_bound, self._y_upper_bound = \
                self.__bound_map_main_area()

<<<<<<< HEAD
    # TODO: explain the epsilon in the documentation.
    def gen_paths(self, flag: ConstraintType, constraint: float, path_type: PathType, start_location=None, path_num=1,
                  to_print=False, epsilon=1.0):
=======

    def gen_paths(self, flag, constrain, path_type, start_location=None, path_num=1, to_print=False, weight=1.0):
>>>>>>> 37ddb41f
        """
         Parameters
        ---------
        flag : ConstraintType
            Will hold either ConstraintType.DISTANCE for distance constraint or ConstraintType.TIME for time constraint.
        constraint : float
            Either the paths' length in meters for distance constrained paths or the travel time for time
            in seconds constrained paths.
        path_type : PathType
            The kind of path generating algorithm used.
<<<<<<< HEAD
            Will hold either PathType.AREA_EXPLORE for probability random path and PathType.MAP_ROAM for A*
            generated path to random spots.
=======
            Will hold either 'prob' for probability random path and 'a_star' for weighted A* generated path to
            random spots.
>>>>>>> 37ddb41f
        start_location : list
            The path's first point. If None is passed or the given point is not valid a random one will
            be generated.
        path_num : int
            The number of paths wanted.
        to_print : bool
            Pass True to print the resulting paths over the dsm map.
        weight : float
            Pass the weight (>= 1.0) for the heuristic value of weighted astar. If the weight given to this function is epsilon,
            and the original heuristic function is h_0(x) so the value used by astar woulf be epsilon*h_0(x).
            Using weighted astar promises a solution of weight times the optimal path between the chosen points.
        """
        if self._dsm is not None:
            need_new_start_pos = start_location is None or not self._can_fly_over_in_bound(start_location)
            if flag != ConstraintType.DISTANCE and flag != ConstraintType.TIME:
                print('Wrong flag option!')
                return []
            if constraint <= 0:
                print('Constrain should be positive')
                return []
            pixel_cost = self._pixel_dist
            if flag == ConstraintType.TIME:
                pixel_cost /= self._velocity
            paths = []
            if path_type == PathType.AREA_EXPLORE:
                for i in range(path_num):
                    if need_new_start_pos:
                        start_location = self._gen_random_point_under_constraints()
                    paths += [self.__gen_path_probability(start_location=start_location, max_cost=constraint,
                                                          pixel_cost=pixel_cost)]
            elif path_type == PathType.MAP_ROAM:
                for i in range(path_num):
                    if need_new_start_pos:
                        start_location = self._gen_random_point_under_constraints()
<<<<<<< HEAD
                    paths += [self.__gen_path_a_star_epsilon(start_location=start_location, max_cost=constraint,
                                                             pixel_cost=pixel_cost, epsilon=epsilon)]
=======
                    paths += [self.__gen_path_weighted_astar(start_location=start_location, max_cost=constrain,
                                                             pixel_cost=pixel_cost, weight=weight)]
>>>>>>> 37ddb41f
            else:
                print('Path type is not one of the correct path generating ways.')
                print('This method except PathType.AREA_EXPLORE and PathType.MAP_ROAM.')
                return []
            if to_print:
                for path in paths:
                    self.print_path(path)
            return paths
        else:
            print('Need to initiate map using init_map before we start.')
            return []

    def print_path(self, points=None, path_color='r', path_style='--'):
        """
        Outputs the map with the given path on it.

         Parameters
        ----------
        points : A 2D list.
            The points that makes the path. points[0] holds the x values of the path's points and points[1] holds
            the y values.
        path_color : str
            A single character indicating the paths color. The default value will create a red path.
        path_style : str
            A string that represent the graphing style. The default is dashed line.

         See Also
        --------
        Examples for path_color and path_style can be found in the plot description
        here: https://matplotlib.org/2.1.1/api/_as_gen/matplotlib.pyplot.plot.html
        """
        if self._dsm is not None:
            figure(num=None, figsize=(8, 6))
            plot_style = path_color + path_style
            plt.figure(1)
            plt.imshow(self._dsm)
            if points is not None and len(points) >= 2:
                x_list = []
                y_list = []
                for point in points:
                    x_list += [point[0]]
                    y_list += [point[1]]
                plt.plot(y_list, x_list, plot_style)
                # printing the path's start and end points with their descriptions on the map
                start_patch = patches.Patch(color='cyan', label='Path\'s start')
                end_patch = patches.Patch(color='blue', label='Path\'s end')
                plt.legend(handles=[start_patch, end_patch], bbox_to_anchor=(1.32, 1), loc='upper right')
                plt.plot(y_list[0], x_list[0], 'c.')
                plt.plot(y_list[-1], x_list[-1], 'b.')

            plt.show()
        else:
            print('Need to initiate map using init_map before we start.')

    def map_zoom_in(self, multiplier: int):
        """
        Enhancing the dsm resolution by the given multiplier.
         Parameters
        ---------
        multiplier : int
             The enhance multiplier. Must be > 0.
        """
        if self._dsm is not None:
            if multiplier <= 0:
                return  # Not allowing a negative enhance multiplier.
            self._map_side *= multiplier
            new_dsm = [[0 for j in range(self._map_side)] for i in range(self._map_side)]
            for x in range(0, len(new_dsm)):
                for y in range(0, len(new_dsm)):
                    new_dsm[x][y] = self._dsm[int(x / multiplier)][int(y / multiplier)]
            self._pixel_dist = self._pixel_dist / multiplier
            self._dsm = np.array(new_dsm)
            self._map_side = len(self._dsm)
            # These fields are used to determine the boundaries of the map (where the object appear).
            self._x_lower_bound, self._y_lower_bound, self._x_upper_bound, self._y_upper_bound = \
                self.__bound_map_main_area()
        else:
            print('Need to initiate the dsm map using init_map before using the zoom in method.')

    def map_zoom_out(self, multiplier: int):
        """
        Downgrading the dsm resolution by the given multiplier.
         Parameters
        ---------
        multiplier : int
            The pixel merge multiplier. Must be > 0.

         Notes
        ---------
        Decreasing resolution might cause information loss as we use max value substitution.
        """
        if self._dsm is not None:
            prev_side = self._map_side
            self._map_side = int(prev_side / multiplier) if prev_side % multiplier == 0 else\
                1 + int(prev_side / multiplier)
            new_dsm = [[0 for j in range(self._map_side)] for i in range(self._map_side)]
            for x in range(0, len(new_dsm)):
                for y in range(0, len(new_dsm)):
                    maxi = -np.inf
                    for i in range(0, multiplier):
                        for j in range(0, multiplier):
                            x_idx = x * multiplier + i
                            y_idx = y * multiplier + j
                            val = -np.inf if x_idx >= prev_side or y_idx >= prev_side else self._dsm[x_idx][y_idx]
                            maxi = max(maxi, val)
                    new_dsm[x][y] = maxi
            self._pixel_dist = prev_side * self._pixel_dist / self._map_side
            self._dsm = np.array(new_dsm)
            self._map_side = len(self._dsm)
            # These fields are used to determine the boundaries of the map (where the object appear).
            self._x_lower_bound, self._y_lower_bound, self._x_upper_bound, self._y_upper_bound = \
                self.__bound_map_main_area()
        else:
            print('Need to initiate the dsm map using init_map before using the zoom out method.')

    def calc_path_distance(self, path: list):
        if path is not None:
            distance = 0
            for i in range(len(path) - 1):
                x_squared = math.pow(path[i + 1][0] - path[i][0], 2)
                y_squared = math.pow(path[i + 1][1] - path[i][1], 2)
                distance += math.sqrt(x_squared + y_squared) * self._pixel_dist
            return distance
        return 0

    def calc_path_travel_time(self, path: list):
        if path is not None:
            travel_time = 0
            for i in range(len(path) - 1):
                x_squared = math.pow(path[i + 1][0] - path[i][0], 2)
                y_squared = math.pow(path[i + 1][1] - path[i][1], 2)
                distance = math.sqrt(x_squared + y_squared)
                travel_time += (distance * self._pixel_dist) / self._velocity
            return travel_time
        return 0

    def __bound_map_main_area(self):
        """
        Assuming the given map is a square matrix. This method returns the map's boundaries so we  can look at the
        map without leading zero valued side rows or columns. For example:
                                           0000000000
                                           0001111100        011111
                                           0033262500   ->   332625
                                           0057625200        576252
                                           0000000000
        Will result x_lower_bound, y_lower_bound, x_upper_bound, y_upper_bound = 1, 2, 3, 8.
        """
        if self._dsm is not None:
            indices = [i for i in range(self._map_side)]
            x_lower_bound = self.__get_first_nonzero_row(indices)
            y_lower_bound = self.__get_first_nonzero_col(indices)
            indices.reverse()
            x_upper_bound = self.__get_first_nonzero_row(indices)
            y_upper_bound = self.__get_first_nonzero_col(indices)
            return x_lower_bound, y_lower_bound, x_upper_bound, y_upper_bound
        else:
            return 0, 0, 0, 0

    def __get_first_nonzero_row(self, indices):
        """
        This method returns the first cell value, x, of indices in which row number x of the dsm map
        holds at least one value that is not zero.
        """
        if indices is not None:
            for x in indices:
                for j in range(self._map_side):
                    if not self.__is_zero(self._dsm[x][j]):
                        return x
        return 0  # Shouldn't get here with correct use

    def __get_first_nonzero_col(self, indices):
        """
                This method returns the first cell value, y, of indices in which column number y of the dsm map
                holds at least one value that is not zero.
        """
        if indices is not None:
            for y in indices:
                for i in range(self._map_side):
                    if not self.__is_zero(self._dsm[i][y]):
                        return y
        return 0  # Shouldn't get here with correct use

    def __gen_path_probability(self, start_location: list, max_cost: float, pixel_cost: float):
        """
        TODO: document.
        """
        cur_pos = start_location
        path = [cur_pos]
        directions = [[-1, 0], [0, -1], [1, 0], [0, 1], [1, 1], [1, -1], [-1, 1], [-1, -1]]
        last_move = 0
        path_cost = 0
        while True:
            new_pos_option = [sum(x) for x in zip(directions[last_move], cur_pos)]
            if self._can_fly_over_in_bound(new_pos_option) and random.randrange(0, 100) <= 96:
                path += [new_pos_option]

                x_dist_squared = math.pow(new_pos_option[0] - cur_pos[0], 2)
                y_dist_squared = math.pow(new_pos_option[1] - cur_pos[1], 2)
                path_cost += math.sqrt(x_dist_squared + y_dist_squared) * pixel_cost

                if abs(max_cost - path_cost) < pixel_cost:
                    path.pop()
                    return path

                cur_pos = new_pos_option
            else:
                while True:
                    move = random.randrange(0, 8)
                    sum_temp = [sum(x) for x in zip(directions[last_move], directions[move])]
                    if sum_temp != [0, 0]:
                        break
                last_move = move

    def __h(self, location, goal, epsilon):
        """The heuristic function we used - Manhattan distance."""
        return (abs(goal[0] - location[0]) + abs(goal[1] - location[1])) * self._pixel_dist * epsilon

    # Alon's Note: Shouldn't it have "__" prefix?
    def __weighted_a_star(self, start_location, end_location, weight):
        """
        This function calculates weighted A* algorithm between start_location and end_location.
        The weight (epsilon) for weighted A* is the parameter weight.
        """
        open_set = {tuple(start_location)}
        came_from = {}
        g_score = {tuple(start_location): 0}
        f_score = {tuple(start_location): self.__h(start_location, end_location, weight)}

        while bool(open_set):
            current = min(open_set, key=lambda x: f_score.get(x, float('inf')))
            if current == tuple(end_location):
                path = [list(current)]
                while current in came_from.keys():
                    current = came_from.get(current)
                    path.insert(0, list(current))
                return path

            open_set.remove(current)
            directions = [[-1, 0], [1, 0], [0, -1], [0, 1]]
            for direction in directions:
                neighbor = [sum(x) for x in zip(direction, list(current))]
                if self._can_fly_over_in_bound(neighbor):
                    tentative_g_score = g_score.get(current, float('inf')) + self._pixel_dist
                    if tentative_g_score < g_score.get(tuple(neighbor), float('inf')):
                        came_from[tuple(neighbor)] = current
                        g_score[tuple(neighbor)] = tentative_g_score
                        f_score[tuple(neighbor)] = g_score.get(tuple(neighbor), float('inf')) + self.__h(neighbor,
                                                                                                         end_location,
                                                                                                         weight)
                        if tuple(neighbor) not in open_set:
                            open_set.add(tuple(neighbor))
        return []

    def __gen_path_weighted_astar(self, start_location: list, max_cost: float, pixel_cost: float, weight: float = 1.0):
        """
        This method creates a path from the given starting location to a randomized end
        location with the cost of max_cost.
        """
        path = []
        cur_start = start_location
        while True:
            next_goal = self._gen_random_point_under_constraints()  # Note: replaced the loop with this method.
            path += self.__weighted_a_star(cur_start, next_goal, weight)
            cur_start = path[-1]
            if len(path) * pixel_cost > max_cost:
                return path[:int(max_cost / pixel_cost)]

    def _gen_random_point_under_constraints(self):
        """
        This method return a random point in the map's main area (bounded in _bound_map_main_area)
        whose height value is shorter then the flight's height.
        """
        while True:
            rand_x = random.randrange(self._x_lower_bound, self._x_upper_bound)
            rand_y = random.randrange(self._y_lower_bound, self._y_upper_bound)
            if self._can_fly_over(rand_x, rand_y):
                return [rand_x, rand_y]

    def _can_fly_over(self, pos_x, pos_y):
        """This method checks if a position in the dsm map got height value larger then the drone's flight height"""
        return self._dsm[pos_x][pos_y] <= self._flight_height

    def _in_map_bound(self, pos):
        """This method returns true if the position is in the maps main area (without the leading zero height areas
        on the sides of the map)."""
        in_x_bound = self._x_upper_bound >= pos[0] >= self._x_lower_bound
        in_y_bound = self._y_upper_bound >= pos[1] >= self._y_lower_bound
        return in_x_bound and in_y_bound

    def _can_fly_over_in_bound(self, pos):
        return self._in_map_bound(pos) and self._can_fly_over(pos[0], pos[1])

    """
    Map processing methods. 
    """
    def __pad_map(self):
        row_num, col_num = self._dsm.shape
        diff = abs(row_num - col_num)
        if row_num > col_num:
            self._dsm = np.pad(self._dsm, ((0, 0), (0, diff)), mode='constant', constant_values=0)
        elif row_num < col_num:
            self._dsm = np.pad(self._dsm, ((0, diff), (0, 0)), mode='constant', constant_values=0)

    def __process_map(self):
        max_pixel = -np.inf
        for row in self._dsm:
            max_pixel = max(max_pixel, max(row))
        for i in range(len(self._dsm)):
            for j in range(len(self._dsm)):
                self._dsm[i][j] = abs(self._dsm[i][j] - max_pixel)

    @staticmethod
    def __is_zero(val):
        return -2 <= int(val) <= 2
<|MERGE_RESOLUTION|>--- conflicted
+++ resolved
@@ -75,14 +75,10 @@
             self._x_lower_bound, self._y_lower_bound, self._x_upper_bound, self._y_upper_bound = \
                 self.__bound_map_main_area()
 
-<<<<<<< HEAD
-    # TODO: explain the epsilon in the documentation.
-    def gen_paths(self, flag: ConstraintType, constraint: float, path_type: PathType, start_location=None, path_num=1,
-                  to_print=False, epsilon=1.0):
-=======
-
-    def gen_paths(self, flag, constrain, path_type, start_location=None, path_num=1, to_print=False, weight=1.0):
->>>>>>> 37ddb41f
+
+
+    def gen_pathsself, flag: ConstraintType, constraint: float, path_type: PathType, start_location=None, path_num=1,
+                  to_print=False, weight=1.0):
         """
          Parameters
         ---------
@@ -93,13 +89,10 @@
             in seconds constrained paths.
         path_type : PathType
             The kind of path generating algorithm used.
-<<<<<<< HEAD
+
             Will hold either PathType.AREA_EXPLORE for probability random path and PathType.MAP_ROAM for A*
             generated path to random spots.
-=======
-            Will hold either 'prob' for probability random path and 'a_star' for weighted A* generated path to
-            random spots.
->>>>>>> 37ddb41f
+
         start_location : list
             The path's first point. If None is passed or the given point is not valid a random one will
             be generated.
@@ -134,13 +127,9 @@
                 for i in range(path_num):
                     if need_new_start_pos:
                         start_location = self._gen_random_point_under_constraints()
-<<<<<<< HEAD
-                    paths += [self.__gen_path_a_star_epsilon(start_location=start_location, max_cost=constraint,
-                                                             pixel_cost=pixel_cost, epsilon=epsilon)]
-=======
-                    paths += [self.__gen_path_weighted_astar(start_location=start_location, max_cost=constrain,
+                    paths += [self.__gen_path_weighted_astar(start_location=start_location, max_cost=constraint,
                                                              pixel_cost=pixel_cost, weight=weight)]
->>>>>>> 37ddb41f
+
             else:
                 print('Path type is not one of the correct path generating ways.')
                 print('This method except PathType.AREA_EXPLORE and PathType.MAP_ROAM.')
@@ -454,4 +443,4 @@
 
     @staticmethod
     def __is_zero(val):
-        return -2 <= int(val) <= 2
+        return -2 <= int(val) <= 2