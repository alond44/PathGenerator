--- conflicted
+++ resolved
@@ -27,13 +27,9 @@
         print(f"\n************** Path Length Test 1  **************")
         print(f"                Path Type: \'{path_type}\'\n")
         print(f"Ran with desired_cost = {desired_cost} and path_number = {path_number}")
-<<<<<<< HEAD
+
         paths = pg.gen_paths(flag=flag, constraint=desired_cost, path_type=path_type, to_print=print_paths,
-                             path_num=path_number, epsilon=2)
-=======
-        paths = pg.gen_paths(flag=flag, constrain=desired_cost, path_type=path_type, to_print=print_paths,
                              path_num=path_number, weight=2)
->>>>>>> 37ddb41f
 
         cost_sum = 0
         error_sum = 0
@@ -65,13 +61,9 @@
         print(f"Ran with desired_cost = {desired_cost} and path_number = {path_number}")
 
         start_time = time.time()
-<<<<<<< HEAD
+
         paths = pg.gen_paths(flag=flag, constraint=desired_cost, path_type=path_type, to_print=print_paths,
-                             path_num=path_number, epsilon=2)
-=======
-        paths = pg.gen_paths(flag=flag, constrain=desired_cost, path_type=path_type, to_print=print_paths,
                              path_num=path_number, weight=2)
->>>>>>> 37ddb41f
         total_time = time.time() - start_time
 
         avg_time = total_time / path_number
